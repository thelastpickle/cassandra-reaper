--- conflicted
+++ resolved
@@ -20,11 +20,7 @@
 
     <groupId>io.cassandrareaper</groupId>
     <artifactId>cassandra-reaper-pom</artifactId>
-<<<<<<< HEAD
-    <version>2.2.0-SNAPSHOT</version>
-=======
-    <version>2.1.3</version>
->>>>>>> da70e93a
+    <version>2.1.4-SNAPSHOT</version>
     <packaging>pom</packaging>
 
     <name>Cassandra Reaper project</name>
