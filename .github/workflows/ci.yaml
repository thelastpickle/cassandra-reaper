# Copyright 2014-2016 Spotify AB
# Copyright 2016-2019 The Last Pickle Ltd
#
# Licensed under the Apache License, Version 2.0 (the "License");
# you may not use this file except in compliance with the License.
# You may obtain a copy of the License at
#
#     http://www.apache.org/licenses/LICENSE-2.0
#
# Unless required by applicable law or agreed to in writing, software
# distributed under the License is distributed on an "AS IS" BASIS,
# WITHOUT WARRANTIES OR CONDITIONS OF ANY KIND, either express or implied.
# See the License for the specific language governing permissions and
# limitations under the License.

name: CI

on:
  push:
    branches:
      - master
  pull_request:
  release:
    types:
      - published

jobs:
  build:
    name: Build Reaper
    runs-on: ubuntu-20.04
    env:
      JACOCO_VERSION: 0.8.6
    steps:
      - name: Checkout
        uses: actions/checkout@v2

      - name: Setup Maven Cache
        uses: actions/cache@v2
        with:
          path: ~/.m2/repository
          key: ${{ runner.os }}-maven2-${{ hashFiles('**/pom.xml') }}
          restore-keys: |
            ${{ runner.os }}-maven2-

      - name: Setup Java
        uses: actions/setup-java@v2
        with:
          distribution: 'adopt' # See 'Supported distributions' for available options
          java-version: '8.0.192'

      - name: Setup Node
        uses: actions/setup-node@v1
        with:
          node-version: '10.x'

      - name: Setup bower
        run: npm install -g bower

      - name: Setup Python
        uses: actions/setup-python@v1
        with:
          python-version: '3.x'
          architecture: 'x64'

      - name: Build Reaper
        run: |
<<<<<<< HEAD
          MAVEN_OPTS="-Xmx384m" mvn -B org.jacoco:jacoco-maven-plugin:${{ env.JACOCO_VERSION }}:prepare-agent install org.jacoco:jacoco-maven-plugin:${{ env.JACOCO_VERSION }}:report
          mv src/server/target/site/jacoco src/server/target/site/jacoco_ut    
          mvn -B org.jacoco:jacoco-maven-plugin:${{ env.JACOCO_VERSION }}:prepare-agent surefire:test org.jacoco:jacoco-maven-plugin:${{ env.JACOCO_VERSION }}:report -Dtest=ReaperShiroIT
      
      - uses: codecov/codecov-action@v1

=======
          MAVEN_OPTS="-Xmx384m" mvn -B install
          mvn -B surefire:test -Dtest=ReaperShiroIT
  docker-tests:
    name: Docker Image Tests
    needs: build
    runs-on: ubuntu-20.04
    strategy:
      matrix:
        storage-type: [cassandra]
        test-type: [docker]
    steps:
      - name: Checkout
        uses: actions/checkout@v2

      - name: Setup Maven Cache
        uses: actions/cache@v2
        with:
          path: ~/.m2/repository
          key: ${{ runner.os }}-maven2-${{ hashFiles('**/pom.xml') }}
          restore-keys: |
            ${{ runner.os }}-maven2-


      - name: Setup Java
        uses: actions/setup-java@v2
        with:
          distribution: 'adopt' # See 'Supported distributions' for available options
          java-version: '8.0.192'

      - name: Setup Node
        uses: actions/setup-node@v1
        with:
          node-version: '10.x'

      - name: Setup bower
        run: npm install -g bower

      - name: Setup Python
        uses: actions/setup-python@v1
        with:
          python-version: '3.x'
          architecture: 'x64'

      - name: Run Tests
        run: ./.github/scripts/run-tests.sh
        env:
          TEST_TYPE: ${{ matrix.test-type }}
          
>>>>>>> eafe0dda
      - name: Setup tmate session
        if: "failure()"
        uses: mxschmitt/action-tmate@v3
        timeout-minutes: 30
<<<<<<< HEAD

=======
>>>>>>> eafe0dda
  its-ccm-local:
    name: H2 and Memory backends
    needs: build
    runs-on: ubuntu-20.04
    strategy:
      matrix:
        cassandra-version: [1.2.19, 2.0.17, 2.1.22, 2.2.19, 3.0.24, 3.11.10, 'github:apache/trunk']
        storage-type: [local]
        test-type: [ccm]
        include:
          # don't run against the following C* versions when using cassandra storage type
          - cassandra-version: 1.2.19
            cucumber-options: '--tags ~@cassandra_2_1_onwards --tags ~@cassandra_4_0_onwards --tags ~@cassandra_3_11_onwards'
          - cassandra-version: 2.0.17
            cucumber-options: '--tags ~@cassandra_2_1_onwards --tags ~@cassandra_4_0_onwards --tags ~@cassandra_3_11_onwards'
          - cassandra-version: 2.1.22
            cucumber-options: '--tags ~@cassandra_4_0_onwards --tags ~@cassandra_3_11_onwards'
          - cassandra-version: 2.2.19
            cucumber-options: '--tags ~@cassandra_4_0_onwards --tags ~@cassandra_3_11_onwards'
          - cassandra-version: 3.0.24
            cucumber-options: '--tags ~@cassandra_4_0_onwards --tags ~@cassandra_3_11_onwards'
          - cassandra-version: 3.11.10
            cucumber-options: '--tags ~@cassandra_4_0_onwards'
    steps:
      - name: Checkout
        uses: actions/checkout@v2

      - name: Setup Maven Cache
        uses: actions/cache@v2
        with:
          path: ~/.m2/repository
          key: ${{ runner.os }}-maven2-${{ hashFiles('**/pom.xml') }}
          restore-keys: |
            ${{ runner.os }}-maven2-


      - name: Setup Java
        uses: actions/setup-java@v2
        with:
          distribution: 'adopt' # See 'Supported distributions' for available options
          java-version: '8.0.192'

      - name: Setup Node
        uses: actions/setup-node@v1
        with:
          node-version: '10.x'

      - name: Setup bower
        run: npm install -g bower

      - name: Setup Python
        uses: actions/setup-python@v1
        with:
          python-version: '3.x'
          architecture: 'x64'

      - name: Install CCM
        run: |
          pip install pyyaml
          pip install ccm

      - name: Setup CCM Cluster
        run: ./.github/scripts/configure-ccm.sh
        env:
          TEST_TYPE: ${{ matrix.test-type }}
          CASSANDRA_VERSION: ${{ matrix.cassandra-version }}
          STORAGE_TYPE: ${{ matrix.storage-type }}

      - name: Run Tests
        run: ./.github/scripts/run-tests.sh
        env:
          TEST_TYPE: ${{ matrix.test-type }}
          CASSANDRA_VERSION: ${{ matrix.cassandra-version }}
          STORAGE_TYPE: ${{ matrix.storage-type }}
          CUCUMBER_OPTIONS: ${{ matrix.cucumber-options }}

      - uses: codecov/codecov-action@v1

      - name: Setup tmate session
        if: "failure()"
        uses: mxschmitt/action-tmate@v3
        timeout-minutes: 30

  its-pgsql:
    name: Postgres backend
    needs: build
    runs-on: ubuntu-20.04
    strategy:
      matrix:
        cassandra-version: [3.11.10]
        storage-type: [postgresql]
        test-type: [ccm]
        grim-max: [1, 2, 4]
        cucumber-options: ['--tags ~@cassandra_4_0_onwards']
        # for each grim-max, specify corresponding min
        include:
          - grim-max: 1
            grim-min: 1
          - grim-max: 2
            grim-min: 2
          - grim-max: 4
            grim-min: 2
        # in case of sidecar and pgsql, we only want the grim-min/max of 1/1
        exclude:
          - test-type: sidecar
            grim-max: 2
          - test-type: sidecar
            grim-max: 4
          - test-type: each
            grim-max: 2
          - test-type: each
            grim-max: 4
    steps:
      - name: Checkout
        uses: actions/checkout@v2

      - name: Setup Maven Cache
        uses: actions/cache@v2
        with:
          path: ~/.m2/repository
          key: ${{ runner.os }}-maven2-${{ hashFiles('**/pom.xml') }}
          restore-keys: |
            ${{ runner.os }}-maven2-


      - name: Setup Java
        uses: actions/setup-java@v2
        with:
          distribution: 'adopt' # See 'Supported distributions' for available options
          java-version: '8.0.192'

      - name: Setup Node
        uses: actions/setup-node@v1
        with:
          node-version: '10.x'

      - name: Setup bower
        run: npm install -g bower

      - name: Setup Python
        uses: actions/setup-python@v1
        with:
          python-version: '3.x'
          architecture: 'x64'

      - name: Setup postgres DB
        run:
          docker run --name posttest -d -p 5432:5432 -e POSTGRES_PASSWORD=postgres -e POSTGRES_USER=postgres -e POSTGRES_DB=reaper postgres:alpine -c max_connections=300

      - name: Install CCM
        run: |
          pip install pyyaml
          pip install ccm

      - name: Setup CCM Cluster
        run: ./.github/scripts/configure-ccm.sh
        env:
          TEST_TYPE: ${{ matrix.test-type }}
          CASSANDRA_VERSION: ${{ matrix.cassandra-version }}
          STORAGE_TYPE: ${{ matrix.storage-type }}

      - name: Run Tests
        run: ./.github/scripts/run-tests.sh
        env:
          TEST_TYPE: ${{ matrix.test-type }}
          CASSANDRA_VERSION: ${{ matrix.cassandra-version }}
          STORAGE_TYPE: ${{ matrix.storage-type }}
          GRIM_MAX: ${{ matrix.grim-max }}
          GRIM_MIN: ${{ matrix.grim-min }}
          CUCUMBER_OPTIONS: ${{ matrix.cucumber-options }}

      - uses: codecov/codecov-action@v1

      - name: Setup tmate session
        if: "failure()"
        uses: mxschmitt/action-tmate@v3
        timeout-minutes: 30

  its-ccm-cass:
    needs: build
    name: Cassandra backend
    runs-on: ubuntu-20.04
    strategy:
      matrix:
        cassandra-version: [2.1.22, 2.2.19, 3.0.24, 3.11.10, 'github:apache/trunk']
        storage-type: [cassandra]
        test-type: [ccm]
        include:
          - cassandra-version: 2.1.22
            cucumber-options: '--tags ~@cassandra_4_0_onwards --tags ~@cassandra_3_11_onwards'
          - cassandra-version: 2.2.19
            cucumber-options: '--tags ~@cassandra_4_0_onwards --tags ~@cassandra_3_11_onwards'
          - cassandra-version: 3.0.24
            cucumber-options: '--tags ~@cassandra_4_0_onwards --tags ~@cassandra_3_11_onwards'
          - cassandra-version: 3.11.10
            cucumber-options: '--tags ~@cassandra_4_0_onwards'
    steps:
      - name: Checkout
        uses: actions/checkout@v2

      - name: Setup Maven Cache
        uses: actions/cache@v2
        with:
          path: ~/.m2/repository
          key: ${{ runner.os }}-maven2-${{ hashFiles('**/pom.xml') }}
          restore-keys: |
            ${{ runner.os }}-maven2-


      - name: Setup Java
        uses: actions/setup-java@v2
        with:
          distribution: 'adopt' # See 'Supported distributions' for available options
          java-version: '8.0.192'

      - name: Setup Node
        uses: actions/setup-node@v1
        with:
          node-version: '10.x'

      - name: Setup bower
        run: npm install -g bower

      - name: Setup Python
        uses: actions/setup-python@v1
        with:
          python-version: '3.x'
          architecture: 'x64'

      - name: Install CCM
        run: |
          pip install pyyaml
          pip install ccm

      - name: Setup CCM Cluster
        run: ./.github/scripts/configure-ccm.sh
        env:
          TEST_TYPE: ${{ matrix.test-type }}
          CASSANDRA_VERSION: ${{ matrix.cassandra-version }}
          STORAGE_TYPE: ${{ matrix.storage-type }}

      - name: Run Tests
        run: ./.github/scripts/run-tests.sh
        env:
          TEST_TYPE: ${{ matrix.test-type }}
          CASSANDRA_VERSION: ${{ matrix.cassandra-version }}
          STORAGE_TYPE: ${{ matrix.storage-type }}
          CUCUMBER_OPTIONS: ${{ matrix.cucumber-options }}
      
      - uses: codecov/codecov-action@v1

      - name: Setup tmate session
        if: "failure()"
        uses: mxschmitt/action-tmate@v3
        timeout-minutes: 30

  its-elassandra:
    needs: build
    name: Elassandra Backend
    runs-on: ubuntu-20.04
    strategy:
      matrix:
        test-type: [elassandra]
        storage-type: [elassandra]
        elassandra-version: ['6.2.3.26']
        grim-min: [1]
        grim-max: [1]
        cucumber-options: ['--tags ~@cassandra_4_0_onwards']
    steps:
      - name: Checkout
        uses: actions/checkout@v2

      - name: Setup Maven Cache
        uses: actions/cache@v2
        with:
          path: ~/.m2/repository
          key: ${{ runner.os }}-maven2-${{ hashFiles('**/pom.xml') }}
          restore-keys: |
            ${{ runner.os }}-maven2-


      - name: Setup Java
        uses: actions/setup-java@v2
        with:
          distribution: 'adopt' # See 'Supported distributions' for available options
          java-version: '8.0.192'

      - name: Setup Node
        uses: actions/setup-node@v1
        with:
          node-version: '10.x'

      - name: Setup bower
        run: npm install -g bower

      - name: Install ECM
        run: |
          wget -O ecm-ccm-elassandra.zip https://github.com/strapdata/ecm/archive/ccm-elassandra.zip
          unzip ecm-ccm-elassandra.zip && cd ecm-ccm-elassandra && sudo ./setup.py install

      - name: Download Elassandra
        run: |
          wget -O elassandra-${ELASSANDRA_VERSION}.tar.gz https://github.com/strapdata/elassandra/releases/download/v${ELASSANDRA_VERSION}/elassandra-${ELASSANDRA_VERSION}.tar.gz
        env:
          ELASSANDRA_VERSION: ${{ matrix.elassandra-version }}

      - name: Setup ECM Cluster
        run: ./.github/scripts/configure-ccm.sh
        env:
          TEST_TYPE: ${{ matrix.test-type }}
          ELASSANDRA_VERSION: ${{ matrix.elassandra-version }}
          STORAGE_TYPE: ${{ matrix.storage-type }}

      - name: Run Tests
        run: |
          ./.github/scripts/run-tests.sh || ./.github/scripts/run-tests.sh || ./.github/scripts/run-tests.sh
        env:
          TEST_TYPE: ${{ matrix.test-type }}
          STORAGE_TYPE: ${{ matrix.storage-type }}
          CASSANDRA_VERSION: ${{ matrix.cassandra-version }}
          CUCUMBER_OPTIONS: ${{ matrix.cucumber-options }}
          GRIM_MAX: ${{ matrix.grim-max }}
          GRIM_MIN: ${{ matrix.grim-min }}

      - uses: codecov/codecov-action@v1

  its-sidecar:
    needs: [docker-tests, its-ccm-local, its-pgsql, its-ccm-cass, its-elassandra]
    name: Sidecar
    runs-on: ubuntu-20.04
    strategy:
      matrix:
        cassandra-version: [2.1.22, 2.2.19, 3.0.24, 3.11.10, 'github:apache/trunk']
        storage-type: [cassandra, postgresql]
        test-type: [sidecar]
        grim-max: [1]
        grim-min: [1]
        # all versions but trunk have the same cucumber options, but we can't declare that more effectively (yet)
        include:
          - cassandra-version: 2.1.22
            cucumber-options: '--tags ~@cassandra_4_0_onwards --tags @sidecar --tags ~@cassandra_3_11_onwards'
          - cassandra-version: 2.2.19
            cucumber-options: '--tags ~@cassandra_4_0_onwards --tags @sidecar --tags ~@cassandra_3_11_onwards'
          - cassandra-version: 3.0.24
            cucumber-options: '--tags ~@cassandra_4_0_onwards --tags @sidecar --tags ~@cassandra_3_11_onwards'
          - cassandra-version: 3.11.10
            cucumber-options: '--tags ~@cassandra_4_0_onwards --tags @sidecar'
          - cassandra-version: 'github:apache/trunk'
            cucumber-options: '--tags @sidecar'
        # sidecar test including postgres should only run with C* 3.11.10, so we exclude all other
        exclude:
          - storage-type: postgresql
            cassandra-version: 2.1.22
          - storage-type: postgresql
            cassandra-version: 2.2.19
          - storage-type: postgresql
            cassandra-version: 3.0.24
          - storage-type: postgresql
            cassandra-version: 'github:apache/trunk'
    steps:
      - name: Checkout
        uses: actions/checkout@v2

      - name: Setup Maven Cache
        uses: actions/cache@v2
        with:
          path: ~/.m2/repository
          key: ${{ runner.os }}-maven2-${{ hashFiles('**/pom.xml') }}
          restore-keys: |
            ${{ runner.os }}-maven2-

      - name: Setup Java
        uses: actions/setup-java@v2
        with:
          distribution: 'adopt' # See 'Supported distributions' for available options
          java-version: '8.0.192'

      - name: Setup Node
        uses: actions/setup-node@v1
        with:
          node-version: '10.x'

      - name: Setup bower
        run: npm install -g bower

      - name: Setup Python
        uses: actions/setup-python@v1
        with:
          python-version: '3.x'
          architecture: 'x64'

      - name: Setup postgres DB
        run:
          docker run --name posttest -d -p 5432:5432 -e POSTGRES_PASSWORD=postgres -e POSTGRES_USER=postgres -e POSTGRES_DB=reaper postgres:alpine -c max_connections=300

      - name: Install CCM
        run: |
          pip install pyyaml
          pip install ccm

      - name: Setup CCM Cluster
        run: ./.github/scripts/configure-ccm.sh
        env:
          TEST_TYPE: ${{ matrix.test-type }}
          CASSANDRA_VERSION: ${{ matrix.cassandra-version }}
          STORAGE_TYPE: ${{ matrix.storage-type }}

      - name: Run Tests
        run: ./.github/scripts/run-tests.sh || ./.github/scripts/run-tests.sh
        env:
          TEST_TYPE: ${{ matrix.test-type }}
          CASSANDRA_VERSION: ${{ matrix.cassandra-version }}
          STORAGE_TYPE: ${{ matrix.storage-type }}
          GRIM_MAX: ${{ matrix.grim-max }}
          GRIM_MIN: ${{ matrix.grim-min }}
          CUCUMBER_OPTIONS: ${{ matrix.cucumber-options }}

      - uses: codecov/codecov-action@v1

  its-each:
    needs: [docker-tests, its-ccm-local, its-pgsql, its-ccm-cass, its-elassandra]
    name: Each DC Availability
    runs-on: ubuntu-20.04
    services:
      postgres:
        image: postgres:9.4
        env:
          POSTGRES_USER: postgres
          POSTGRES_PASSWORD: postgres
          # this replaces the manual reaper creation
          POSTGRES_DB: reaper
        ports:
          - 5432:5432
        # needed because the postgres container does not provide a healthcheck
        options: --health-cmd pg_isready --health-interval 10s --health-timeout 5s --health-retries 5
    strategy:
      matrix:
        cassandra-version: [3.11.10, 'github:apache/trunk']
        storage-type: [cassandra, postgresql]
        test-type: [each]
        grim-max: [1]
        grim-min: [1]
        # Reducing the scope to 3.11 and trunk to shorten the integration test times
        include:
          - cassandra-version: 3.11.10
            cucumber-options: '--tags ~@cassandra_4_0_onwards --tags @sidecar'
          - cassandra-version: 'github:apache/trunk'
            cucumber-options: '--tags @sidecar'
        # sidecar test including postgres should only run with C* 3.11.10, so we exclude all other
        exclude:
          - storage-type: postgresql
            cassandra-version: 'github:apache/trunk'
    steps:
      - name: Checkout
        uses: actions/checkout@v2

      - name: Setup Maven Cache
        uses: actions/cache@v2
        with:
          path: ~/.m2/repository
          key: ${{ runner.os }}-maven2-${{ hashFiles('**/pom.xml') }}
          restore-keys: |
            ${{ runner.os }}-maven2-

      - name: Setup Java
        uses: actions/setup-java@v2
        with:
          distribution: 'adopt' # See 'Supported distributions' for available options
          java-version: '8.0.192'

      - name: Setup Node
        uses: actions/setup-node@v1
        with:
          node-version: '10.x'

      - name: Setup bower
        run: npm install -g bower

      - name: Setup Python
        uses: actions/setup-python@v1
        with:
          python-version: '3.x'
          architecture: 'x64'

      - name: Install CCM
        run: |
          pip install pyyaml
          pip install ccm

      - name: Setup CCM Cluster
        run: ./.github/scripts/configure-ccm.sh
        env:
          TEST_TYPE: ${{ matrix.test-type }}
          CASSANDRA_VERSION: ${{ matrix.cassandra-version }}
          STORAGE_TYPE: ${{ matrix.storage-type }}

      - name: Run Tests
        run: ./.github/scripts/run-tests.sh || ./.github/scripts/run-tests.sh
        env:
          TEST_TYPE: ${{ matrix.test-type }}
          CASSANDRA_VERSION: ${{ matrix.cassandra-version }}
          STORAGE_TYPE: ${{ matrix.storage-type }}
          GRIM_MAX: ${{ matrix.grim-max }}
          GRIM_MIN: ${{ matrix.grim-min }}
          CUCUMBER_OPTIONS: ${{ matrix.cucumber-options }}

      - uses: codecov/codecov-action@v1

  its-distributed:
    needs: [docker-tests, its-ccm-local, its-pgsql, its-ccm-cass, its-elassandra]
    name: Distributed tests
    runs-on: ubuntu-20.04
    strategy:
      matrix:
        cassandra-version: [2.1.22, 2.2.19, 3.0.24, 3.11.10, 'github:apache/trunk']
        storage-type: [cassandra]
        test-type: [ccm]
        grim-max: [2]
        grim-min: [2]
        include:
          # all versions but trunk need to exclude trunk tests
          - cassandra-version: 2.1.22
            cucumber-options: '--tags ~@cassandra_4_0_onwards --tags ~@cassandra_3_11_onwards'
          - cassandra-version: 2.2.19
            cucumber-options: '--tags ~@cassandra_4_0_onwards --tags ~@cassandra_3_11_onwards'
          - cassandra-version: 3.0.24
            cucumber-options: '--tags ~@cassandra_4_0_onwards --tags ~@cassandra_3_11_onwards'
          - cassandra-version: 3.11.10
            cucumber-options: '--tags ~@cassandra_4_0_onwards'
    steps:
      - name: Checkout
        uses: actions/checkout@v2

      - name: Setup Maven Cache
        uses: actions/cache@v2
        with:
          path: ~/.m2/repository
          key: ${{ runner.os }}-maven2-${{ hashFiles('**/pom.xml') }}
          restore-keys: |
            ${{ runner.os }}-maven2-


      - name: Setup Java
        uses: actions/setup-java@v2
        with:
          distribution: 'adopt' # See 'Supported distributions' for available options
          java-version: '8.0.192'

      - name: Setup Node
        uses: actions/setup-node@v1
        with:
          node-version: '10.x'

      - name: Setup bower
        run: npm install -g bower

      - name: Setup Python
        uses: actions/setup-python@v1
        with:
          python-version: '3.x'
          architecture: 'x64'

      - name: Install CCM
        run: |
          pip install pyyaml
          pip install ccm

      - name: Setup CCM Cluster
        run: ./.github/scripts/configure-ccm.sh
        env:
          TEST_TYPE: ${{ matrix.test-type }}
          CASSANDRA_VERSION: ${{ matrix.cassandra-version }}
          STORAGE_TYPE: ${{ matrix.storage-type }}

      - name: Run Tests
        run: ./.github/scripts/run-tests.sh || ./.github/scripts/run-tests.sh
        env:
          TEST_TYPE: ${{ matrix.test-type }}
          CASSANDRA_VERSION: ${{ matrix.cassandra-version }}
          STORAGE_TYPE: ${{ matrix.storage-type }}
          CUCUMBER_OPTIONS: ${{ matrix.cucumber-options }}
          GRIM_MAX: ${{ matrix.grim-max }}
          GRIM_MIN: ${{ matrix.grim-min }}

      - uses: codecov/codecov-action@v1


  its-flapping:
    needs: [docker-tests, its-ccm-local, its-pgsql, its-ccm-cass, its-elassandra]
    name: Flapping reapers
    runs-on: ubuntu-20.04
    strategy:
      matrix:
        cassandra-version: [2.1.22, 2.2.19, 3.0.24, 3.11.10, 'github:apache/trunk']
        storage-type: [cassandra]
        test-type: [ccm]
        grim-max: [4]
        grim-min: [2]
        include:
          # all versions but trunk need to exclude trunk tests
          - cassandra-version: 2.1.22
            cucumber-options: '--tags ~@cassandra_4_0_onwards --tags ~@cassandra_3_11_onwards'
          - cassandra-version: 2.2.19
            cucumber-options: '--tags ~@cassandra_4_0_onwards --tags ~@cassandra_3_11_onwards'
          - cassandra-version: 3.0.24
            cucumber-options: '--tags ~@cassandra_4_0_onwards --tags ~@cassandra_3_11_onwards'
          - cassandra-version: 3.11.10
            cucumber-options: '--tags ~@cassandra_4_0_onwards'
    steps:
      - name: Checkout
        uses: actions/checkout@v2

      - name: Setup Maven Cache
        uses: actions/cache@v2
        with:
          path: ~/.m2/repository
          key: ${{ runner.os }}-maven2-${{ hashFiles('**/pom.xml') }}
          restore-keys: |
            ${{ runner.os }}-maven2-


      - name: Setup Java
        uses: actions/setup-java@v2
        with:
          distribution: 'adopt' # See 'Supported distributions' for available options
          java-version: '8.0.192'

      - name: Setup Node
        uses: actions/setup-node@v1
        with:
          node-version: '10.x'

      - name: Setup bower
        run: npm install -g bower

      - name: Setup Python
        uses: actions/setup-python@v1
        with:
          python-version: '3.x'
          architecture: 'x64'

      - name: Install CCM
        run: |
          pip install pyyaml
          pip install ccm

      - name: Setup CCM Cluster
        run: ./.github/scripts/configure-ccm.sh
        env:
          TEST_TYPE: ${{ matrix.test-type }}
          CASSANDRA_VERSION: ${{ matrix.cassandra-version }}
          STORAGE_TYPE: ${{ matrix.storage-type }}

      - name: Run Tests
        run: |
          ./.github/scripts/run-tests.sh || ./.github/scripts/run-tests.sh || ./.github/scripts/run-tests.sh
        env:
          TEST_TYPE: ${{ matrix.test-type }}
          CASSANDRA_VERSION: ${{ matrix.cassandra-version }}
          STORAGE_TYPE: ${{ matrix.storage-type }}
          CUCUMBER_OPTIONS: ${{ matrix.cucumber-options }}
          GRIM_MAX: ${{ matrix.grim-max }}
          GRIM_MIN: ${{ matrix.grim-min }}

      - uses: codecov/codecov-action@v1

  its-elassandra-distributed:
    needs: [docker-tests, its-ccm-local, its-pgsql, its-ccm-cass, its-elassandra]
    name: Distributed tests with Elassandra
    runs-on: ubuntu-20.04
    strategy:
      matrix:
        test-type: [elassandra]
        storage-type: [elassandra]
        elassandra-version: ['6.2.3.26']
        grim-min: [2]
        grim-max: [4]
        cucumber-options: ['--tags ~@cassandra_4_0_onwards']
    steps:
      - name: Checkout
        uses: actions/checkout@v2

      - name: Setup Maven Cache
        uses: actions/cache@v2
        with:
          path: ~/.m2/repository
          key: ${{ runner.os }}-maven2-${{ hashFiles('**/pom.xml') }}
          restore-keys: |
            ${{ runner.os }}-maven2-


      - name: Setup Java
        uses: actions/setup-java@v2
        with:
          distribution: 'adopt' # See 'Supported distributions' for available options
          java-version: '8.0.192'

      - name: Setup Node
        uses: actions/setup-node@v1
        with:
          node-version: '10.x'

      - name: Setup bower
        run: npm install -g bower

      - name: Install ECM
        run: |
          wget -O ecm-ccm-elassandra.zip https://github.com/strapdata/ecm/archive/ccm-elassandra.zip
          unzip ecm-ccm-elassandra.zip && cd ecm-ccm-elassandra && sudo ./setup.py install

      - name: Download Elassandra
        run: |
          wget -O elassandra-${ELASSANDRA_VERSION}.tar.gz https://github.com/strapdata/elassandra/releases/download/v${ELASSANDRA_VERSION}/elassandra-${ELASSANDRA_VERSION}.tar.gz
        env:
          ELASSANDRA_VERSION: ${{ matrix.elassandra-version }}

      - name: Setup ECM Cluster
        run: ./.github/scripts/configure-ccm.sh
        env:
          TEST_TYPE: ${{ matrix.test-type }}
          ELASSANDRA_VERSION: ${{ matrix.elassandra-version }}
          STORAGE_TYPE: ${{ matrix.storage-type }}

      - name: Run Tests
        run: |
          ./.github/scripts/run-tests.sh || ./.github/scripts/run-tests.sh || ./.github/scripts/run-tests.sh
        env:
          TEST_TYPE: ${{ matrix.test-type }}
          STORAGE_TYPE: ${{ matrix.storage-type }}
          CASSANDRA_VERSION: ${{ matrix.cassandra-version }}
          CUCUMBER_OPTIONS: ${{ matrix.cucumber-options }}
          GRIM_MAX: ${{ matrix.grim-max }}
          GRIM_MIN: ${{ matrix.grim-min }}

      - uses: codecov/codecov-action@v1

  release:
    name: Release Reaper
    needs: [its-distributed, its-flapping, its-sidecar, its-elassandra-distributed, its-each]
    if: startsWith(github.ref, 'refs/heads/master') || startsWith(github.ref, 'refs/tag')
    runs-on: ubuntu-20.04
    steps:
      - name: Checkout
        uses: actions/checkout@v2

      - name: Setup Maven Cache
        uses: actions/cache@v2
        with:
          path: ~/.m2/repository
          key: ${{ runner.os }}-maven2-${{ hashFiles('**/pom.xml') }}
          restore-keys: |
            ${{ runner.os }}-maven2-

      - name: Setup Java
        uses: actions/setup-java@v2
        with:
          distribution: 'adopt' # See 'Supported distributions' for available options
          java-version: '8.0.192'

      - name: Setup Node
        uses: actions/setup-node@v1
        with:
          node-version: '10.x'

      - name: Setup bower
        run: npm install -g bower

      - name: Setup Python
        uses: actions/setup-python@v1
        with:
          python-version: '3.x'
          architecture: 'x64'

      - name: Compute version number
        run: |
          VERSION=$(printf 'VER\t${project.version}' | mvn help:evaluate | grep '^VER' | cut -f2)
          if [ "${GITHUB_REF}" = "refs/heads/master" ]
            then
                # We're building a beta version
                VERSION=$(printf 'VER\t${project.version}' | mvn help:evaluate | grep '^VER' | cut -f2)
                DATE=$(date +"%Y%m%d")
                # Bintray doesn't like snapshots, but accepts betas :)
                BETA_VERSION=$(echo $VERSION | sed "s/SNAPSHOT/BETA/")
                mvn -B versions:set "-DnewVersion=${BETA_VERSION}-${DATE}"
          fi
          echo "Releasing version ${VERSION}"

      - name: Build Reaper
        run: |
          MAVEN_OPTS="-Xmx384m" mvn -B install -DskipTests

      - name: Build packages
        env:
          DOCKER_USER: ${{ secrets.DOCKERHUB_USER }}
          DOCKER_PASS: ${{ secrets.DOCKERHUB_PASSWORD }}
        run: ./.github/scripts/before_deploy.sh

      - name: Locate deb and rpm packages for upload
        run: |
          REPO=reaper-deb
          PACKAGE=cassandra-reaper
          VERSION=$(printf 'VER\t${project.version}' | mvn help:evaluate | grep '^VER' | cut -f2)
          if [ "${GITHUB_REF}" = "refs/heads/master" ]
          then
            echo "BETA_RELEASE=yes" >> $GITHUB_ENV
          else
            echo "BETA_RELEASE=no" >> $GITHUB_ENV
          fi

          debReleaseFile=$(ls src/packages/*.deb |grep ${VERSION})
          rpmReleaseFile=$(ls src/packages/*.rpm)
          echo "DEB_RELEASE_FILE=${debReleaseFile}" >> $GITHUB_ENV
          echo "RPM_RELEASE_FILE=${rpmReleaseFile}" >> $GITHUB_ENV

      - name: Upload artifacts to GitHub Release
        uses: fnkr/github-action-ghr@v1
        if: github.event_name == 'release' && github.event.action == 'published'
        env:
          GHR_PATH: src/packages
          GITHUB_TOKEN: ${{ secrets.GITHUB_TOKEN }}

      ## Stable releases
      - name: Push Debian to Cloudsmith
        id: push-deb
        if: ${{ env.BETA_RELEASE == 'no' }}
        uses: cloudsmith-io/action@master
        with:
          api-key: ${{ secrets.CLOUDSMITH_API_KEY }}
          command: 'push'
          format: 'deb'
          owner: 'thelastpickle'
          repo: 'reaper'
          distro: 'any-distro'
          release: 'any-version'
          republish: 'true'
          file: ${{ env.DEB_RELEASE_FILE }}

      - name: Push RPM to Cloudsmith
        id: push-rpm
        if: ${{ env.BETA_RELEASE == 'no' }}
        uses: cloudsmith-io/action@master
        with:
          api-key: ${{ secrets.CLOUDSMITH_API_KEY }}
          command: "push"
          format: "rpm"
          owner: 'thelastpickle'
          repo: 'reaper'
          distro: 'any-distro'
          release: 'any-version'
          republish: 'true'
          file: ${{ env.RPM_RELEASE_FILE }}
      
      ## Beta releases
      - name: Push Debian Beta to Cloudsmith
        id: push-beta-deb
        if: ${{ env.BETA_RELEASE == 'yes' }}
        uses: cloudsmith-io/action@master
        with:
          api-key: ${{ secrets.CLOUDSMITH_API_KEY }}
          command: 'push'
          format: 'deb'
          owner: 'thelastpickle'
          repo: 'reaper-beta'
          distro: 'any-distro'
          release: 'any-version'
          republish: 'true'
          file: ${{ env.DEB_RELEASE_FILE }}

      - name: Push RPM Beta to Cloudsmith
        id: push-beta-rpm
        if: ${{ env.BETA_RELEASE == 'yes' }}
        uses: cloudsmith-io/action@master
        with:
          api-key: ${{ secrets.CLOUDSMITH_API_KEY }}
          command: "push"
          format: "rpm"
          owner: 'thelastpickle'
          repo: 'reaper-beta'
          distro: 'any-distro'
          release: 'any-version'
          republish: 'true'
          file: ${{ env.RPM_RELEASE_FILE }}
      <|MERGE_RESOLUTION|>--- conflicted
+++ resolved
@@ -64,16 +64,12 @@
 
       - name: Build Reaper
         run: |
-<<<<<<< HEAD
           MAVEN_OPTS="-Xmx384m" mvn -B org.jacoco:jacoco-maven-plugin:${{ env.JACOCO_VERSION }}:prepare-agent install org.jacoco:jacoco-maven-plugin:${{ env.JACOCO_VERSION }}:report
           mv src/server/target/site/jacoco src/server/target/site/jacoco_ut    
           mvn -B org.jacoco:jacoco-maven-plugin:${{ env.JACOCO_VERSION }}:prepare-agent surefire:test org.jacoco:jacoco-maven-plugin:${{ env.JACOCO_VERSION }}:report -Dtest=ReaperShiroIT
       
       - uses: codecov/codecov-action@v1
 
-=======
-          MAVEN_OPTS="-Xmx384m" mvn -B install
-          mvn -B surefire:test -Dtest=ReaperShiroIT
   docker-tests:
     name: Docker Image Tests
     needs: build
@@ -120,15 +116,11 @@
         env:
           TEST_TYPE: ${{ matrix.test-type }}
           
->>>>>>> eafe0dda
       - name: Setup tmate session
         if: "failure()"
         uses: mxschmitt/action-tmate@v3
         timeout-minutes: 30
-<<<<<<< HEAD
-
-=======
->>>>>>> eafe0dda
+
   its-ccm-local:
     name: H2 and Memory backends
     needs: build
