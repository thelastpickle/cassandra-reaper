--- conflicted
+++ resolved
@@ -64,6 +64,7 @@
 import org.apache.cassandra.repair.RepairParallelism;
 import org.slf4j.Logger;
 import org.slf4j.LoggerFactory;
+
 
 @Path("/repair_run")
 @Produces(MediaType.APPLICATION_JSON)
@@ -115,10 +116,10 @@
     try {
       final Response possibleFailedResponse
           = RepairRunResource.checkRequestForAddRepair(
-<<<<<<< HEAD
               context,
               clusterName,
               keyspace,
+              tableNamesParam,
               owner,
               segmentCountPerNode,
               repairParallelism,
@@ -126,24 +127,10 @@
               incrementalRepairStr,
               nodesToRepairParam,
               datacentersToRepairParam,
+              blacklistedTableNamesParam,
               repairThreadCountParam,
               activeTimeParam,
               inactiveTimeParam);
-=======
-          context,
-          clusterName,
-          keyspace,
-          tableNamesParam,
-          owner,
-          segmentCountPerNode,
-          repairParallelism,
-          intensityStr,
-          incrementalRepairStr,
-          nodesToRepairParam,
-          datacentersToRepairParam,
-          blacklistedTableNamesParam,
-          repairThreadCountParam);
->>>>>>> 957ee455
 
       if (null != possibleFailedResponse) {
         return possibleFailedResponse;
@@ -305,16 +292,10 @@
       Optional<String> incrementalRepairStr,
       Optional<String> nodesStr,
       Optional<String> datacentersStr,
-<<<<<<< HEAD
+      Optional<String> blacklistedTableNamesParam,
       Optional<Integer> repairThreadCountStr,
       Optional<String> activeTime,
-      Optional<String> inactiveTime)
-
-      throws ReaperException {
-=======
-      Optional<String> blacklistedTableNamesParam,
-      Optional<Integer> repairThreadCountStr) throws ReaperException {
->>>>>>> 957ee455
+      Optional<String> inactiveTime) throws ReaperException {
 
     if (!clusterName.isPresent()) {
       return createMissingArgumentResponse("clusterName");
@@ -391,30 +372,27 @@
       }
     }
 
-<<<<<<< HEAD
-    if (activeTime.isPresent()) {
-      try {
-        parseTimeFormat(activeTime.get());
-      } catch (ValidationException ex) {
-        return Response.status(Status.BAD_REQUEST).entity(ex.getMessage()).build();
-      }
-    }
-
-    if (inactiveTime.isPresent()) {
-      try {
-        parseTimeFormat(inactiveTime.get());
-      } catch (ValidationException ex) {
-        return Response.status(Status.BAD_REQUEST).entity(ex.getMessage()).build();
-      }
-    }
-=======
     if (tableNamesParam.isPresent() && blacklistedTableNamesParam.isPresent()) {
       return Response.status(Response.Status.BAD_REQUEST)
           .entity("invalid to specify a table list and a blacklist")
           .build();
     }
 
->>>>>>> 957ee455
+    if (activeTime.isPresent()) {
+      try {
+        parseTimeFormat(activeTime.get());
+      } catch (ValidationException ex) {
+        return Response.status(Status.BAD_REQUEST).entity(ex.getMessage()).build();
+      }
+    }
+
+    if (inactiveTime.isPresent()) {
+      try {
+        parseTimeFormat(inactiveTime.get());
+      } catch (ValidationException ex) {
+        return Response.status(Status.BAD_REQUEST).entity(ex.getMessage()).build();
+      }
+    }
     return null;
   }
 
