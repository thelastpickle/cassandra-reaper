/*
 * Copyright 2015-2017 Spotify AB
 * Copyright 2016-2018 The Last Pickle Ltd
 *
 * Licensed under the Apache License, Version 2.0 (the "License");
 * you may not use this file except in compliance with the License.
 * You may obtain a copy of the License at
 *
 *     http://www.apache.org/licenses/LICENSE-2.0
 *
 * Unless required by applicable law or agreed to in writing, software
 * distributed under the License is distributed on an "AS IS" BASIS,
 * WITHOUT WARRANTIES OR CONDITIONS OF ANY KIND, either express or implied.
 * See the License for the specific language governing permissions and
 * limitations under the License.
 */

package io.cassandrareaper.service;

import io.cassandrareaper.AppContext;
import io.cassandrareaper.ReaperException;
import io.cassandrareaper.core.Node;
import io.cassandrareaper.core.RepairRun;
import io.cassandrareaper.core.RepairSegment;
import io.cassandrareaper.core.RepairUnit;
import io.cassandrareaper.jmx.JmxProxy;
import io.cassandrareaper.storage.IDistributedStorage;

import java.util.Arrays;
import java.util.Collection;
import java.util.Collections;
import java.util.List;
import java.util.Map;
import java.util.UUID;
import java.util.concurrent.ScheduledExecutorService;
import java.util.concurrent.TimeUnit;
import java.util.concurrent.locks.Lock;
import java.util.concurrent.locks.ReentrantLock;
import java.util.stream.Collectors;

import com.codahale.metrics.InstrumentedScheduledExecutorService;
import com.codahale.metrics.MetricRegistry;
import com.codahale.metrics.Timer;
import com.google.common.base.Preconditions;
import com.google.common.collect.Maps;
import com.google.common.util.concurrent.ListenableFuture;
import com.google.common.util.concurrent.ListeningScheduledExecutorService;
import com.google.common.util.concurrent.MoreExecutors;
import org.joda.time.DateTime;
import org.slf4j.Logger;
import org.slf4j.LoggerFactory;

public final class RepairManager implements AutoCloseable {

  private static final Logger LOG = LoggerFactory.getLogger(RepairManager.class);

  // State of all active RepairRunners
  final Map<UUID, RepairRunner> repairRunners = Maps.newConcurrentMap();
  private final Lock repairRunnersLock = new ReentrantLock();

  private final AppContext context;
  private final Heart heart;
  private final ListeningScheduledExecutorService executor;
  private final long repairTimeoutMillis;
  private final long retryDelayMillis;

  private RepairManager(
      AppContext context,
      ScheduledExecutorService executor,
      long repairTimeout,
      TimeUnit repairTimeoutTimeUnit,
      long retryDelay,
      TimeUnit retryDelayTimeUnit)  {

    this.context = context;
    this.heart = Heart.create(context);
    this.repairTimeoutMillis = repairTimeoutTimeUnit.toMillis(repairTimeout);
    this.retryDelayMillis = retryDelayTimeUnit.toMillis(retryDelay);

    this.executor = MoreExecutors.listeningDecorator(
        new InstrumentedScheduledExecutorService(executor, context.metricRegistry));
  }

  public static RepairManager create(
      AppContext context,
      ScheduledExecutorService executor,
      long repairTimeout,
      TimeUnit repairTimeoutTimeUnit,
      long retryDelay,
      TimeUnit retryDelayTimeUnit) {

    return new RepairManager(context, executor, repairTimeout, repairTimeoutTimeUnit, retryDelay, retryDelayTimeUnit);
  }

  long getRepairTimeoutMillis() {
    return repairTimeoutMillis;
  }

  /**
   * Consult storage to see if any repairs are running, and resume those repair runs.
   */
  public void resumeRunningRepairRuns() throws ReaperException {
    try {
      heart.beat();

      Collection<RepairRun> runningPausedRepairRuns = context.storage.getRepairRunsWithState(
              RepairRun.RunState.RUNNING_TF_PAUSED);
      resumeUnkownRunningRepairRuns(runningPausedRepairRuns);
      Collection<RepairRun> runningRepairRuns = context.storage.getRepairRunsWithState(RepairRun.RunState.RUNNING);
      abortAllRunningSegmentsWithNoLeader(runningRepairRuns);
      resumeUnkownRunningRepairRuns(runningRepairRuns);
      Collection<RepairRun> pausedRepairRuns = context.storage.getRepairRunsWithState(RepairRun.RunState.PAUSED);
      resumeUnknownPausedRepairRuns(pausedRepairRuns);
    } catch (RuntimeException e) {
      throw new ReaperException(e);
    }
  }

  private void abortAllRunningSegmentsWithNoLeader(Collection<RepairRun> runningRepairRuns) throws ReaperException {
    runningRepairRuns
        .forEach((repairRun) -> {
          Collection<RepairSegment> runningSegments
              = context.storage.getSegmentsWithState(repairRun.getId(), RepairSegment.State.RUNNING);

          abortSegmentsWithNoLeader(repairRun, runningSegments);
        });
  }

  private void resumeUnkownRunningRepairRuns(Collection<RepairRun> runningRepairRuns) throws ReaperException {
    try {
      repairRunnersLock.lock();
      for (RepairRun repairRun : runningRepairRuns) {
        if (!repairRunners.containsKey(repairRun.getId())) {
          LOG.info("Restarting run id {} that has no runner", repairRun.getId());
          // it may be that this repair is already "running" actively on other reaper instances
          //  nonetheless we need to make it actively running on this reaper instance as well
          //   so to help in running the queued segments
          startRepairRun(repairRun);
        }
      }
    } finally {
      repairRunnersLock.unlock();
    }
  }

  private void abortAllRunningSegmentsInKnownPausedRepairRuns(Collection<RepairRun> pausedRepairRuns) {
    try {
      repairRunnersLock.lock();

      pausedRepairRuns
          .stream()
          .filter((pausedRepairRun) -> repairRunners.containsKey(pausedRepairRun.getId()))
          .forEach((pausedRepairRun) -> {
            // Abort all running segments for paused repair runs
            Collection<RepairSegment> runningSegments
                = context.storage.getSegmentsWithState(pausedRepairRun.getId(), RepairSegment.State.RUNNING);

            abortSegments(runningSegments, pausedRepairRun, false, false);
          });
    } finally {
      repairRunnersLock.unlock();
    }
  }

  private void resumeUnknownPausedRepairRuns(Collection<RepairRun> pausedRepairRuns) {
    try {
      repairRunnersLock.lock();

      pausedRepairRuns
          .stream()
          .filter((pausedRepairRun) -> (!repairRunners.containsKey(pausedRepairRun.getId())))
          // add "paused" repair run to this reaper instance, so it can be visualised in UI
          .forEachOrdered((pausedRepairRun) -> startRunner(pausedRepairRun.getId()));
    } finally {
      repairRunnersLock.unlock();
    }
  }

  private void abortSegmentsWithNoLeader(RepairRun repairRun, Collection<RepairSegment> runningSegments) {

    if (LOG.isDebugEnabled()) {
      LOG.debug(
          "Checking leadership on the following segments : {}",
          runningSegments.stream().map(seg -> seg.getId()).collect(Collectors.toList()));
    }
    try {
      repairRunnersLock.lock();
      if (context.storage instanceof IDistributedStorage || !repairRunners.containsKey(repairRun.getId())) {
        // When multiple Reapers are in use, we can get stuck segments when one instance is rebooted
        // Any segment in RUNNING state but with no leader should be killed
        List<UUID> leaders = context.storage instanceof IDistributedStorage
                ? ((IDistributedStorage) context.storage).getLeaders()
                : Collections.emptyList();

        Collection<RepairSegment> orphanedSegments = runningSegments
            .stream()
            .filter(segment -> !leaders.contains(segment.getId()) && !leaders.contains(segment.getRunId()))
            .collect(Collectors.toSet());

        LOG.debug("No leader on the following segments : {}", orphanedSegments);
        abortSegments(orphanedSegments, repairRun, false, true);
      }
    } finally {
      repairRunnersLock.unlock();
    }
  }

  public RepairSegment abortSegment(UUID repairRunId, UUID segmentId) {
    RepairSegment segment = context.storage.getRepairSegment(repairRunId, segmentId).get();
    RepairRun repairRun = context.storage.getRepairRun(repairRunId).get();
    if (context.storage instanceof IDistributedStorage) {
      ((IDistributedStorage) context.storage).forceReleaseLead(segmentId);
      ((IDistributedStorage) context.storage).takeLead(segmentId);
    }
    if (null == segment.getCoordinatorHost() || RepairSegment.State.DONE == segment.getState()) {
      SegmentRunner.postponeSegment(context, segment);
    } else {
      abortSegments(Arrays.asList(segment), repairRun, true, false);
    }

    return context.storage.getRepairSegment(repairRunId, segmentId).get();
  }

  void abortSegments(Collection<RepairSegment> runningSegments, RepairRun repairRun) {
    abortSegments(runningSegments, repairRun, false, false);
  }

  public void abortSegments(
      Collection<RepairSegment> runningSegments,
      RepairRun repairRun,
      boolean forced,
      boolean postponeWithoutAborting) {

    RepairUnit repairUnit = context.storage.getRepairUnit(repairRun.getRepairUnitId());

    for (RepairSegment segment : runningSegments) {
      LOG.debug("Trying to abort stuck segment {} in repair run {}", segment.getId(), repairRun.getId());
      UUID leaderElectionId = repairUnit.getIncrementalRepair() ? repairRun.getId() : segment.getId();
      if (forced || takeLead(context, leaderElectionId) || renewLead(context, leaderElectionId)) {
        // refresh segment once we're inside leader-election
        segment = context.storage.getRepairSegment(repairRun.getId(), segment.getId()).get();
        if (RepairSegment.State.RUNNING == segment.getState()) {
          try {
            Node node
                = Node.builder()
                    .withCluster(context.storage.getCluster(repairRun.getClusterName()).get())
                    .withHostname(segment.getCoordinatorHost())
                    .build();

            JmxProxy jmxProxy
                = context.jmxConnectionFactory.connect(node, context.config.getJmxConnectionTimeoutInSeconds());

            SegmentRunner.abort(context, segment, jmxProxy);
          } catch (ReaperException | NumberFormatException | InterruptedException e) {
            String msg = "Tried to abort repair on segment {} marked as RUNNING, but the "
                + "host was down (so abortion won't be needed). Postponing the segment.";

            LOG.debug(msg, segment.getId(), e);
            SegmentRunner.postponeSegment(context, segment);
          } finally {
            // if someone else does hold the lease, ie renewLead(..) was true,
            // then their writes to repair_run table and any call to releaseLead(..) will throw an exception
            releaseLead(context, leaderElectionId);
          }
        }
      }
    }
  }

  public RepairRun startRepairRun(RepairRun runToBeStarted) throws ReaperException {
    assert null != executor : "you need to initialize the thread pool first";
    UUID runId = runToBeStarted.getId();
    LOG.info("Starting a run with id #{} with current state '{}'", runId, runToBeStarted.getRunState());
    switch (runToBeStarted.getRunState()) {
      case NOT_STARTED: {
        RepairRun updatedRun = runToBeStarted
            .with()
            .runState(RepairRun.RunState.RUNNING)
            .startTime(DateTime.now())
            .build(runToBeStarted.getId());
        if (!context.storage.updateRepairRun(updatedRun)) {
          throw new ReaperException("failed updating repair run " + updatedRun.getId());
        }
        startRunner(runId);
        return updatedRun;
      }
      case PAUSED: {
        RepairRun updatedRun = runToBeStarted.with()
            .runState(RepairRun.RunState.RUNNING)
            .pauseTime(null)
            .build(runToBeStarted.getId());

        if (!context.storage.updateRepairRun(updatedRun)) {
          throw new ReaperException("failed updating repair run " + updatedRun.getId());
        }
        return updatedRun;
      }
      case RUNNING:
<<<<<<< HEAD
      case RUNNING_TF_PAUSED:
        Preconditions.checkState(
            !repairRunners.containsKey(runId), "trying to re-trigger run that is already running, with id " + runId);
=======
>>>>>>> 957ee455
        LOG.info("re-trigger a running run after restart, with id {}", runId);
        startRunner(runId);
        return runToBeStarted;
      case ERROR: {
        RepairRun updatedRun
            = runToBeStarted.with().runState(RepairRun.RunState.RUNNING).endTime(null).build(runToBeStarted.getId());
        if (!context.storage.updateRepairRun(updatedRun)) {
          throw new ReaperException("failed updating repair run " + updatedRun.getId());
        }
        startRunner(runId);
        return updatedRun;
      }
      default:
        throw new ReaperException("cannot start run with state: " + runToBeStarted.getRunState());
    }
  }

  public RepairRun updateRepairRunIntensity(RepairRun repairRun, Double intensity) throws ReaperException {
    RepairRun updatedRun = repairRun.with().intensity(intensity).build(repairRun.getId());
    if (!context.storage.updateRepairRun(updatedRun)) {
      throw new ReaperException("failed updating repair run " + updatedRun.getId());
    }
    return updatedRun;
  }

  private void startRunner(UUID runId) {
    try {
      repairRunnersLock.lock();

      Preconditions.checkState(
          !repairRunners.containsKey(runId),
          "there is already a repair runner for run with id " + runId + ". This should not happen.");

      LOG.info("scheduling repair for repair run #{}", runId);
      try {
        RepairRunner newRunner = new RepairRunner(context, runId);
        repairRunners.put(runId, newRunner);
        executor.submit(newRunner);
      } catch (ReaperException e) {
        LOG.warn("Failed to schedule repair for repair run #" + runId, e);
      }
    } finally {
      repairRunnersLock.unlock();
    }
  }

  public RepairRun pauseRepairRun(RepairRun runToBePaused) throws ReaperException {
    RepairRun updatedRun = runToBePaused.with()
        .runState(RepairRun.RunState.PAUSED)
        .pauseTime(DateTime.now())
        .build(runToBePaused.getId());

    if (!context.storage.updateRepairRun(updatedRun)) {
      throw new ReaperException("failed updating repair run " + updatedRun.getId());
    }
    return updatedRun;
  }

  public RepairRun abortRepairRun(RepairRun runToBeAborted) throws ReaperException {
    RepairRun updatedRun = runToBeAborted
        .with()
        .runState(RepairRun.RunState.ABORTED)
        .pauseTime(DateTime.now())
        .build(runToBeAborted.getId());

    if (!context.storage.updateRepairRun(updatedRun)) {
      throw new ReaperException("failed updating repair run " + updatedRun.getId());
    }
    return updatedRun;
  }

  void scheduleRetry(RepairRunner runner) {
    executor.schedule(runner, retryDelayMillis, TimeUnit.MILLISECONDS);
  }

  ListenableFuture<?> submitSegment(SegmentRunner runner) {
    return executor.submit(runner);
  }

  void removeRunner(RepairRunner runner) {
    try {
      repairRunnersLock.lock();
      repairRunners.remove(runner.getRepairRunId());
    } finally {
      repairRunnersLock.unlock();
    }
  }

  private static boolean takeLead(AppContext context, UUID leaderElectionId) {
    try (Timer.Context cx
        = context.metricRegistry.timer(MetricRegistry.name(RepairManager.class, "takeLead")).time()) {

      boolean result = context.storage instanceof IDistributedStorage
          ? ((IDistributedStorage) context.storage).takeLead(leaderElectionId)
          : true;

      if (!result) {
        context.metricRegistry.counter(MetricRegistry.name(RepairManager.class, "takeLead", "failed")).inc();
      }
      return result;
    }
  }

  private static boolean renewLead(AppContext context, UUID leaderElectionId) {
    try (Timer.Context cx
        = context.metricRegistry.timer(MetricRegistry.name(RepairManager.class, "renewLead")).time()) {

      boolean result = context.storage instanceof IDistributedStorage
          ? ((IDistributedStorage) context.storage).renewLead(leaderElectionId)
          : true;

      if (!result) {
        context.metricRegistry.counter(MetricRegistry.name(RepairManager.class, "renewLead", "failed")).inc();
      }
      return result;
    }
  }

  private static void releaseLead(AppContext context, UUID leaderElectionId) {
    try (Timer.Context cx
        = context.metricRegistry.timer(MetricRegistry.name(RepairManager.class, "releaseLead")).time()) {
      if (context.storage instanceof IDistributedStorage) {
        ((IDistributedStorage) context.storage).releaseLead(leaderElectionId);
      }
    }
  }

  @Override
  public void close() {
    heart.close();
    executor.shutdownNow();
  }
}<|MERGE_RESOLUTION|>--- conflicted
+++ resolved
@@ -296,12 +296,9 @@
         return updatedRun;
       }
       case RUNNING:
-<<<<<<< HEAD
       case RUNNING_TF_PAUSED:
         Preconditions.checkState(
             !repairRunners.containsKey(runId), "trying to re-trigger run that is already running, with id " + runId);
-=======
->>>>>>> 957ee455
         LOG.info("re-trigger a running run after restart, with id {}", runId);
         startRunner(runId);
         return runToBeStarted;
