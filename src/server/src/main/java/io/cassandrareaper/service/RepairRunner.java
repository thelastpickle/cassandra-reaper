/*
 * Copyright 2014-2017 Spotify AB
 * Copyright 2016-2019 The Last Pickle Ltd
 *
 * Licensed under the Apache License, Version 2.0 (the "License");
 * you may not use this file except in compliance with the License.
 * You may obtain a copy of the License at
 *
 *     http://www.apache.org/licenses/LICENSE-2.0
 *
 * Unless required by applicable law or agreed to in writing, software
 * distributed under the License is distributed on an "AS IS" BASIS,
 * WITHOUT WARRANTIES OR CONDITIONS OF ANY KIND, either express or implied.
 * See the License for the specific language governing permissions and
 * limitations under the License.
 */

package io.cassandrareaper.service;

import io.cassandrareaper.AppContext;
import io.cassandrareaper.ReaperApplicationConfiguration.DatacenterAvailability;
import io.cassandrareaper.ReaperException;
import io.cassandrareaper.core.Cluster;
import io.cassandrareaper.core.RepairRun;
import io.cassandrareaper.core.RepairSegment;
import io.cassandrareaper.core.RepairUnit;
import io.cassandrareaper.core.Segment;
import io.cassandrareaper.jmx.ClusterFacade;
import io.cassandrareaper.storage.IDistributedStorage;

import java.util.Arrays;
import java.util.Collection;
import java.util.Collections;
import java.util.List;
import java.util.Map;
import java.util.Optional;
import java.util.Set;
import java.util.UUID;
import java.util.concurrent.ThreadLocalRandom;
import java.util.concurrent.atomic.AtomicReferenceArray;
import java.util.stream.Collectors;

import com.codahale.metrics.Gauge;
import com.codahale.metrics.MetricRegistry;
import com.google.common.collect.Collections2;
import com.google.common.collect.ImmutableSet;
import com.google.common.collect.Lists;
import com.google.common.util.concurrent.FutureCallback;
import com.google.common.util.concurrent.Futures;
import com.google.common.util.concurrent.ListenableFuture;
import org.apache.cassandra.repair.RepairParallelism;
import org.apache.commons.lang3.tuple.Pair;
import org.joda.time.DateTime;
import org.slf4j.Logger;
import org.slf4j.LoggerFactory;

final class RepairRunner implements Runnable {

  private static final Logger LOG = LoggerFactory.getLogger(RepairRunner.class);

  private final AppContext context;
  private final ClusterFacade clusterFacade;
  private final UUID repairRunId;
  private final String clusterName;
  private final AtomicReferenceArray<UUID> currentlyRunningSegments;
  private final List<RingRange> parallelRanges;
  private final String metricNameForMillisSinceLastRepairPerKeyspace;
  private final String metricNameForMillisSinceLastRepair;
  private final Cluster cluster;
  private float repairProgress;
  private float segmentsDone;
  private float segmentsTotal;
  private final List<RingRange> localEndpointRanges;

  private RepairRunner(
      AppContext context,
      UUID repairRunId,
      ClusterFacade clusterFacade) throws ReaperException {

    LOG.debug("Creating RepairRunner for run with ID {}", repairRunId);
    this.context = context;
    this.clusterFacade = clusterFacade;
    this.repairRunId = repairRunId;
    Optional<RepairRun> repairRun = context.storage.getRepairRun(repairRunId);
    assert repairRun.isPresent() : "No RepairRun with ID " + repairRunId + " found from storage";
    this.cluster = context.storage.getCluster(repairRun.get().getClusterName());
    RepairUnit repairUnitOpt = context.storage.getRepairUnit(repairRun.get().getRepairUnitId());
    this.clusterName = cluster.getName();
    String keyspace = repairUnitOpt.getKeyspaceName();

    int parallelRepairs = getPossibleParallelRepairsCount(
            clusterFacade.getRangeToEndpointMap(cluster, keyspace),
            clusterFacade.getEndpointToHostId(cluster),
            context.config.getDatacenterAvailability());

    if (repairUnitOpt.getIncrementalRepair()) {
      // with incremental repair, can't have more parallel repairs than nodes
      // Same goes for local mode
      parallelRepairs = 1;
    }
    currentlyRunningSegments = new AtomicReferenceArray(parallelRepairs);
    for (int i = 0; i < parallelRepairs; i++) {
      currentlyRunningSegments.set(i, null);
    }

    Collection<RepairSegment> repairSegments = context.storage.getRepairSegmentsForRun(repairRunId);

    parallelRanges = getParallelRanges(
            parallelRepairs,
            Lists.newArrayList(
                Collections2.transform(
                    repairSegments, segment -> segment.getTokenRange().getBaseRange())));

    localEndpointRanges = context.config.isInSidecarMode()
        ? clusterFacade.getRangesForLocalEndpoint(cluster, repairUnitOpt.getKeyspaceName())
        : Collections.emptyList();

    String repairUnitClusterName = repairUnitOpt.getClusterName();
    String repairUnitKeyspaceName = repairUnitOpt.getKeyspaceName();

    // below four metric names are duplicated, so monitoring systems can follow per cluster or per cluster and keyspace
    String metricNameForRepairProgressPerKeyspace
        = metricName(
            "repairProgress",
            repairUnitClusterName,
            repairUnitKeyspaceName,
            repairRun.get().getRepairUnitId());

<<<<<<< HEAD
    String metricNameForRepairProgress = metricName("repairProgress", repairUnitClusterName, repairRunId);

    registerMetric(metricNameForRepairProgressPerKeyspace, (Gauge<Float>) ()  -> repairProgress);
    registerMetric(metricNameForRepairProgress, (Gauge<Float>) ()  -> repairProgress);
=======
    String metricNameForRepairProgress
        = metricName("repairProgress", repairUnitClusterName, repairRun.get().getRepairUnitId());
>>>>>>> 67de6429

    metricNameForMillisSinceLastRepairPerKeyspace
      = metricName(
            "millisSinceLastRepair",
            repairUnitClusterName,
            repairUnitKeyspaceName,
            repairRun.get().getRepairUnitId());

    metricNameForMillisSinceLastRepair
      = metricName(
            "millisSinceLastRepair", repairUnitClusterName, repairRun.get().getRepairUnitId());

    String metricNameForDoneSegmentsPerKeyspace
        = metricName("segmentsDone", repairUnitClusterName, repairUnitKeyspaceName, repairRun.get().getRepairUnitId());

<<<<<<< HEAD
    registerMetric(metricNameForDoneSegmentsPerKeyspace, (Gauge<Float>) ()  -> segmentsDone);
    registerMetric(metricNameForDoneSegments, (Gauge<Integer>) ()  -> (int)segmentsDone);
=======
    String metricNameForDoneSegments
        = metricName("segmentsDone", repairUnitClusterName, repairRun.get().getRepairUnitId());
>>>>>>> 67de6429

    String metricNameForTotalSegmentsPerKeyspace
        = metricName("segmentsTotal", repairUnitClusterName, repairUnitKeyspaceName, repairRun.get().getRepairUnitId());

    String metricNameForTotalSegments
        = metricName("segmentsTotal", repairUnitClusterName, repairRun.get().getRepairUnitId());

<<<<<<< HEAD
    registerMetric(metricNameForTotalSegmentsPerKeyspace, (Gauge<Integer>) ()  -> (int)segmentsTotal);
    registerMetric(metricNameForTotalSegments, (Gauge<Float>) ()  -> segmentsTotal);
  }

  public static RepairRunner create(
      AppContext context,
      UUID repairRunId,
      ClusterFacade clusterFacade) throws ReaperException {

    return new RepairRunner(context, repairRunId, clusterFacade);
  }

  private void registerMetric(String metricName, Gauge<?> gauge) {
    if (!context.metricRegistry.getMetrics().containsKey(metricName)) {
      context.metricRegistry.register(metricName, gauge);
=======
    // The metrics could already exist as a repair unit will be shared among repair runs
    if (!context.metricRegistry.getGauges().containsKey(metricNameForDoneSegmentsPerKeyspace)) {
      context.metricRegistry.register(metricNameForDoneSegmentsPerKeyspace, (Gauge<Float>) ()  -> segmentsDone);
      context.metricRegistry.register(metricNameForDoneSegments, (Gauge<Integer>) ()  -> (int)segmentsDone);
      context.metricRegistry.register(
          metricNameForTotalSegmentsPerKeyspace, (Gauge<Integer>) () -> (int) segmentsTotal);
      context.metricRegistry.register(metricNameForTotalSegments, (Gauge<Float>) ()  -> segmentsTotal);
      context.metricRegistry.register(metricNameForRepairProgressPerKeyspace, (Gauge<Float>) ()  -> repairProgress);
      context.metricRegistry.register(metricNameForRepairProgress, (Gauge<Float>) ()  -> repairProgress);

>>>>>>> 67de6429
    }
  }

  UUID getRepairRunId() {
    return repairRunId;
  }

  static int getPossibleParallelRepairsCount(
      Map<List<String>, List<String>> ranges,
      Map<String, String> hostsInRing,
      DatacenterAvailability datacenterAvailability) throws ReaperException {

    if (ranges.isEmpty()) {
      String msg = "Repairing 0-sized cluster.";
      LOG.error(msg);
      throw new ReaperException(msg);
    }

    if (DatacenterAvailability.SIDECAR == datacenterAvailability) {
      // only 1 segment can be repaired by each instance at once in sidecar mode
      return 1;
    }

    LOG.debug(
        "Possible parallel repairs : {}",
        Math.min(
            ranges.size() / ranges.values().iterator().next().size(),
            Math.max(1, hostsInRing.keySet().size() / ranges.values().iterator().next().size())));
    return Math.min(
        ranges.size() / ranges.values().iterator().next().size(),
        Math.max(1, hostsInRing.keySet().size() / ranges.values().iterator().next().size()));
  }

  static List<RingRange> getParallelRanges(int parallelRepairs, List<RingRange> segments) throws ReaperException {
    if (parallelRepairs == 0) {
      String msg = "Can't repair anything with 0 threads";
      LOG.error(msg);
      throw new ReaperException(msg);
    }

    Collections.sort(segments, RingRange.START_COMPARATOR);

    List<RingRange> parallelRanges = Lists.newArrayList();
    for (int i = 0; i < parallelRepairs - 1; i++) {
      parallelRanges.add(
          new RingRange(
              segments.get(i * segments.size() / parallelRepairs).getStart(),
              segments.get((i + 1) * segments.size() / parallelRepairs).getStart()));
    }
    parallelRanges.add(
        new RingRange(
            segments.get((parallelRepairs - 1) * segments.size() / parallelRepairs).getStart(),
            segments.get(0).getStart()));

    LOG.debug("Parallel ranges : {}", parallelRanges);

    return parallelRanges;
  }

  /**
   * Starts/resumes a repair run that is supposed to run.
   */
  @Override
  public void run() {
    Thread.currentThread().setName(clusterName + ":" + repairRunId);

    try {
      Optional<RepairRun> repairRun = context.storage.getRepairRun(repairRunId);
      if ((!repairRun.isPresent() || repairRun.get().getRunState().isTerminated())) {
        // this might happen if a run is deleted while paused etc.
        LOG.warn("RepairRun \"{}\" does not exist. Killing RepairRunner for this run instance.", repairRunId);
        killAndCleanupRunner();
        return;
      }

      RepairRun.RunState state = repairRun.get().getRunState();
      LOG.debug("run() called for repair run #{} with run state {}", repairRunId, state);
      switch (state) {
        case NOT_STARTED:
          start();
          break;
        case RUNNING:
          startNextSegment();
          // We're updating the node list of the cluster at the start of each new run.
          // Helps keeping up with topology changes.
          updateClusterNodeList();
          break;
        case PAUSED:
          context.repairManager.scheduleRetry(this);
          break;
        default:
          throw new IllegalStateException("un-known/implemented state " + state);
      }
    } catch (RuntimeException | ReaperException | InterruptedException e) {
      LOG.error("RepairRun FAILURE, scheduling retry", e);
      context.repairManager.scheduleRetry(this);
    }
    // Adding this here to catch a deadlock
    LOG.debug("run() exiting for repair run #{}", repairRunId);
  }

  /**
   * Starts the repair run.
   */
  private void start() throws ReaperException, InterruptedException {
    LOG.info("Repairs for repair run #{} starting", repairRunId);
    synchronized (this) {
      RepairRun repairRun = context.storage.getRepairRun(repairRunId).get();
      context.storage.updateRepairRun(
          repairRun.with().runState(RepairRun.RunState.RUNNING).startTime(DateTime.now()).build(repairRun.getId()));
    }

    startNextSegment();
  }

  /**
   * Updates the list of nodes in storage for the cluster that's being repaired.
   *
   * @throws ReaperException Thrown in case the cluster cannot be found in storage
   */
  private void updateClusterNodeList() throws ReaperException {
    Set<String> liveNodes  = ImmutableSet.copyOf(clusterFacade.getLiveNodes(cluster));
    Cluster cluster = context.storage.getCluster(clusterName);
    if (!cluster.getSeedHosts().equals(liveNodes) && !liveNodes.isEmpty()) {
      // Updating storage only if the seed lists has changed
      LOG.info("Updating the seed list for cluster {} as topology changed since the last repair.", clusterName);
      context.storage.updateCluster(cluster.with().withSeedHosts(liveNodes).build());
    }
  }

  private void endRepairRun() {
    LOG.info("Repairs for repair run #{} done", repairRunId);
    synchronized (this) {
      // if the segment has been removed ignore. should only happen in tests on backends that delete repair segments.
      Optional<RepairRun> repairRun = context.storage.getRepairRun(repairRunId);
      if (repairRun.isPresent()) {
        DateTime repairRunCompleted = DateTime.now();

        context.storage.updateRepairRun(
            repairRun.get()
                .with()
                .runState(RepairRun.RunState.DONE)
                .endTime(repairRunCompleted)
                .lastEvent("All done")
                .build(repairRun.get().getId()));

        killAndCleanupRunner();

        context.metricRegistry.remove(metricNameForMillisSinceLastRepairPerKeyspace);
        context.metricRegistry.remove(metricNameForMillisSinceLastRepair);

        context.metricRegistry.register(
            metricNameForMillisSinceLastRepairPerKeyspace,
            (Gauge<Long>) () -> DateTime.now().getMillis() - repairRunCompleted.toInstant().getMillis());

        context.metricRegistry.register(
            metricNameForMillisSinceLastRepair,
            (Gauge<Long>) () -> DateTime.now().getMillis() - repairRunCompleted.toInstant().getMillis());
      }
    }
  }

  /**
   * Get the next segment and repair it. If there is none, we're done.
   */
  private void startNextSegment() throws ReaperException, InterruptedException {
    boolean scheduleRetry = true;
    boolean anythingRunningStill = false;

    // We want to know whether a repair was started,
    // so that a rescheduling of this runner will happen.
    boolean repairStarted = false;

    for (int rangeIndex = 0; rangeIndex < currentlyRunningSegments.length(); rangeIndex++) {

      if (currentlyRunningSegments.get(rangeIndex) != null) {
        anythingRunningStill = true;

        // Just checking that no currently running segment runner is stuck.
        RepairSegment supposedlyRunningSegment
            = context.storage.getRepairSegment(repairRunId, currentlyRunningSegments.get(rangeIndex)).get();
        DateTime startTime = supposedlyRunningSegment.getStartTime();
        if (startTime != null && startTime.isBefore(DateTime.now().minusDays(1))) {
          LOG.warn(
              "Looks like segment #{} has been running more than a day. Start time: {}",
              supposedlyRunningSegment.getId(),
              supposedlyRunningSegment.getStartTime());
        } else if (startTime != null && startTime.isBefore(DateTime.now().minusHours(1))) {
          LOG.info(
              "Looks like segment #{} has been running more than an hour. Start time: {}",
              supposedlyRunningSegment.getId(),
              supposedlyRunningSegment.getStartTime());
        } else if (startTime != null && startTime.isBefore(DateTime.now().minusMinutes(2))) {
          LOG.debug(
              "Looks like segment #{} has been running more than two minutes. Start time: {}",
              supposedlyRunningSegment.getId(),
              supposedlyRunningSegment.getStartTime());
        }
        // No need to try starting new repair for already active slot.
        continue;
      }

      // We have an empty slot, so let's start new segment runner if possible.
      // When in sidecar mode, filter on ranges that the local node is a replica for only.
      LOG.info("Running segment for range {}", parallelRanges.get(rangeIndex));
      Optional<RepairSegment> nextRepairSegment
          = context.config.isInSidecarMode()
              ? ((IDistributedStorage) context.storage)
                  .getNextFreeSegmentForRanges(
                      repairRunId, Optional.of(parallelRanges.get(rangeIndex)), localEndpointRanges)
              : context.storage.getNextFreeSegmentInRange(
                  repairRunId, Optional.of(parallelRanges.get(rangeIndex)));

      if (!nextRepairSegment.isPresent()) {
        LOG.debug("No repair segment available for range {}", parallelRanges.get(rangeIndex));

      } else {
        LOG.info("Next segment to run : {}", nextRepairSegment.get().getId());
        UUID segmentId = nextRepairSegment.get().getId();
        boolean wasSet = currentlyRunningSegments.compareAndSet(rangeIndex, null, segmentId);
        if (!wasSet) {
          LOG.debug("Didn't set segment id `{}` to slot {} because it was busy", segmentId, rangeIndex);
        } else {
          LOG.debug("Did set segment id `{}` to slot {}", segmentId, rangeIndex);
          scheduleRetry = repairSegment(
                  rangeIndex,
                  nextRepairSegment.get().getId(),
                  nextRepairSegment.get().getTokenRange());
          if (!scheduleRetry) {
            break;
          }
          segmentsTotal = context.storage.getSegmentAmountForRepairRun(repairRunId);
          repairStarted = true;
        }
      }
    }

    if (!repairStarted && !anythingRunningStill) {
      segmentsDone = context.storage.getSegmentAmountForRepairRunWithState(repairRunId, RepairSegment.State.DONE);
      segmentsTotal = context.storage.getSegmentAmountForRepairRun(repairRunId);

      LOG.info("Repair amount done {}", segmentsDone);
      repairProgress = segmentsDone / segmentsTotal;

      if (segmentsDone == segmentsTotal) {
        endRepairRun();
        scheduleRetry = false;
      }
    } else {
      segmentsDone = context.storage.getSegmentAmountForRepairRunWithState(repairRunId, RepairSegment.State.DONE);
    }

    if (scheduleRetry) {
      context.repairManager.scheduleRetry(this);
    }
  }

  /**
   * Start the repair of a segment.
   *
   * @param segmentId id of the segment to repair.
   * @param segment token range of the segment to repair.
   * @return Boolean indicating whether rescheduling next run is needed.
   * @throws ReaperException any runtime exception we caught in the execution
   */
  private boolean repairSegment(final int rangeIndex, final UUID segmentId, Segment segment)
      throws InterruptedException, ReaperException {

    RepairRun repairRun;
    final UUID unitId;
    final double intensity;
    final RepairParallelism validationParallelism;
    {
      repairRun = context.storage.getRepairRun(repairRunId).get();
      unitId = repairRun.getRepairUnitId();
      intensity = repairRun.getIntensity();
      validationParallelism = repairRun.getRepairParallelism();

      int amountDone = context.storage.getSegmentAmountForRepairRunWithState(repairRunId, RepairSegment.State.DONE);
      repairProgress = (float) amountDone / repairRun.getSegmentCount();
    }

    RepairUnit repairUnit = context.storage.getRepairUnit(unitId);
    repairRun = fixMissingRepairRunTables(repairRun, repairUnit);
    String keyspace = repairUnit.getKeyspaceName();
    LOG.debug("preparing to repair segment {} on run with id {}", segmentId, repairRunId);

    List<String> potentialCoordinators;
    if (!repairUnit.getIncrementalRepair()) {
      // full repair
      try {
        potentialCoordinators = filterPotentialCoordinatorsByDatacenters(
                repairUnit.getDatacenters(),
                clusterFacade.tokenRangeToEndpoint(cluster, keyspace, segment));
      } catch (RuntimeException e) {
        LOG.warn("Couldn't get token ranges from coordinator: #{}", e);
        return true;
      }
      if (potentialCoordinators.isEmpty()) {
        LOG.warn(
            "Segment #{} is faulty, no potential coordinators for range: {}",
            segmentId,
            segment.toString());
        // This segment has a faulty token range. Abort the entire repair run.
        synchronized (this) {
          context.storage.updateRepairRun(
              context.storage.getRepairRun(repairRunId).get()
                  .with()
                  .runState(RepairRun.RunState.ERROR)
                  .lastEvent(String.format("No coordinators for range %s", segment))
                  .endTime(DateTime.now())
                  .build(repairRunId));

          killAndCleanupRunner();
        }
        return false;
      }
    } else {
      // Add random sleep time to avoid one Reaper instance locking all others during multi DC incremental repairs
      Thread.sleep(ThreadLocalRandom.current().nextInt(10, 100) * 100);
      Optional<RepairSegment> rs = context.storage.getRepairSegment(repairRunId, segmentId);
      if (rs.isPresent()) {
        potentialCoordinators = Arrays.asList(rs.get().getCoordinatorHost());
      } else {
        // the segment has been removed. should only happen in tests on backends that delete repair segments.
        return false;
      }
    }

    try {
      SegmentRunner segmentRunner = SegmentRunner.create(
          context,
          clusterFacade,
          segmentId,
          potentialCoordinators,
          context.repairManager.getRepairTimeoutMillis(),
          intensity,
          validationParallelism,
          clusterName,
          repairUnit,
          repairRun.getTables(),
          this);

      ListenableFuture<?> segmentResult = context.repairManager.submitSegment(segmentRunner);
      Futures.addCallback(
          segmentResult,
          new FutureCallback<Object>() {
            @Override
            public void onSuccess(Object ignored) {
              currentlyRunningSegments.set(rangeIndex, null);
              handleResult(segmentId);
            }

            @Override
            public void onFailure(Throwable throwable) {
              currentlyRunningSegments.set(rangeIndex, null);
              LOG.error("Executing SegmentRunner failed", throwable);
            }
          });
    } catch (ReaperException ex) {
      LOG.error("Executing SegmentRunner failed", ex);
    }

    return true;
  }

  private List<String> filterPotentialCoordinatorsByDatacenters(
      Collection<String> datacenters,
      List<String> potentialCoordinators) throws ReaperException {

    List<Pair<String, String>> coordinatorsWithDc = Lists.newArrayList();
    for (String coordinator:potentialCoordinators) {
      coordinatorsWithDc.add(getNodeDatacenterPair(coordinator));
    }

    List<String> coordinators = coordinatorsWithDc
        .stream()
        .filter(node -> datacenters.contains(node.getRight()) || datacenters.isEmpty())
        .map(nodeTuple -> nodeTuple.getLeft())
        .collect(Collectors.toList());

    LOG.debug(
        "[filterPotentialCoordinatorsByDatacenters] coordinators filtered by dc {}. Before : {} / After : {}",
        datacenters,
        potentialCoordinators,
        coordinators);

    return coordinators;
  }

  private Pair<String, String> getNodeDatacenterPair(String node) throws ReaperException {
    Pair<String, String> result = Pair.of(node, clusterFacade.getDatacenter(cluster, node));
    LOG.debug("[getNodeDatacenterPair] node/datacenter association {}", result);
    return result;
  }

  private void handleResult(UUID segmentId) {
    Optional<RepairSegment> segment = context.storage.getRepairSegment(repairRunId, segmentId);

    // Don't do rescheduling here, not to spawn uncontrolled amount of threads
    if (segment.isPresent()) {
      RepairSegment.State state = segment.get().getState();
      LOG.debug("In repair run #{}, triggerRepair on segment {} ended with state {}", repairRunId, segmentId, state);
      switch (state) {
        case NOT_STARTED:
          // Unsuccessful repair
          break;

        case DONE:
          // Successful repair
          break;

        default:
          // Another thread has started a new repair on this segment already
          // Or maybe the same repair segment id should never be re-run in which case this is an error
          String msg = "handleResult called with a segment state ("
              + state
              + ") that it "
              + "should not have after segmentRunner has tried a repair";
          LOG.error(msg);
          throw new AssertionError(msg);
      }
    } else {
      LOG.warn("In repair run #{}, triggerRepair on segment {} ended, but run is missing", repairRunId, segmentId);
    }
  }

  void updateLastEvent(String newEvent) {
    synchronized (this) {
      Optional<RepairRun> repairRun = context.storage.getRepairRun(repairRunId);
      // absent if deleted. should only happen in tests on backends that delete repair segments.
      if (!repairRun.isPresent() || repairRun.get().getRunState().isTerminated()) {
        LOG.warn(
            "Will not update lastEvent of run that has already terminated. The message was: " + "\"{}\"",
            newEvent);
      } else {
        context.storage.updateRepairRun(repairRun.get().with().lastEvent(newEvent).build(repairRunId));
        LOG.info(newEvent);
      }
    }
  }

  void killAndCleanupRunner() {
    context.repairManager.removeRunner(this);
    Thread.currentThread().interrupt();
  }

  private String metricName(String metric, String clusterName, String keyspaceName, UUID repairRunId) {
    String cleanClusterName = clusterName.replaceAll("[^A-Za-z0-9]", "");
    String cleanRepairRunId = repairRunId.toString().replaceAll("-", "");
    String cleanKeyspaceName = keyspaceName.replaceAll("[^A-Za-z0-9]", "");
    return MetricRegistry.name(RepairRunner.class, metric, cleanClusterName, cleanKeyspaceName, cleanRepairRunId);
  }

  private String metricName(String metric, String clusterName, UUID repairRunId) {
    String cleanClusterName = clusterName.replaceAll("[^A-Za-z0-9]", "");
    String cleanRepairRunId = repairRunId.toString().replaceAll("-", "");
    return MetricRegistry.name(RepairRunner.class, metric, cleanClusterName, cleanRepairRunId);
  }

  private RepairRun fixMissingRepairRunTables(RepairRun repairRun, RepairUnit repairUnit) throws ReaperException {
    if (repairRun.getTables().isEmpty()) {
      RepairRun newRepairRun = repairRun
          .with()
          .tables(RepairUnitService.create(context).getTablesToRepair(cluster, repairUnit))
          .build(repairRun.getId());

      context.storage.updateRepairRun(newRepairRun);
      return newRepairRun;
    }
    return repairRun;
  }
}<|MERGE_RESOLUTION|>--- conflicted
+++ resolved
@@ -126,15 +126,11 @@
             repairUnitKeyspaceName,
             repairRun.get().getRepairUnitId());
 
-<<<<<<< HEAD
-    String metricNameForRepairProgress = metricName("repairProgress", repairUnitClusterName, repairRunId);
+    String metricNameForRepairProgress
+        = metricName("repairProgress", repairUnitClusterName, repairRun.get().getRepairUnitId());
 
     registerMetric(metricNameForRepairProgressPerKeyspace, (Gauge<Float>) ()  -> repairProgress);
     registerMetric(metricNameForRepairProgress, (Gauge<Float>) ()  -> repairProgress);
-=======
-    String metricNameForRepairProgress
-        = metricName("repairProgress", repairUnitClusterName, repairRun.get().getRepairUnitId());
->>>>>>> 67de6429
 
     metricNameForMillisSinceLastRepairPerKeyspace
       = metricName(
@@ -150,13 +146,11 @@
     String metricNameForDoneSegmentsPerKeyspace
         = metricName("segmentsDone", repairUnitClusterName, repairUnitKeyspaceName, repairRun.get().getRepairUnitId());
 
-<<<<<<< HEAD
+    String metricNameForDoneSegments
+        = metricName("segmentsDone", repairUnitClusterName, repairRun.get().getRepairUnitId());
+
     registerMetric(metricNameForDoneSegmentsPerKeyspace, (Gauge<Float>) ()  -> segmentsDone);
     registerMetric(metricNameForDoneSegments, (Gauge<Integer>) ()  -> (int)segmentsDone);
-=======
-    String metricNameForDoneSegments
-        = metricName("segmentsDone", repairUnitClusterName, repairRun.get().getRepairUnitId());
->>>>>>> 67de6429
 
     String metricNameForTotalSegmentsPerKeyspace
         = metricName("segmentsTotal", repairUnitClusterName, repairUnitKeyspaceName, repairRun.get().getRepairUnitId());
@@ -164,7 +158,7 @@
     String metricNameForTotalSegments
         = metricName("segmentsTotal", repairUnitClusterName, repairRun.get().getRepairUnitId());
 
-<<<<<<< HEAD
+
     registerMetric(metricNameForTotalSegmentsPerKeyspace, (Gauge<Integer>) ()  -> (int)segmentsTotal);
     registerMetric(metricNameForTotalSegments, (Gauge<Float>) ()  -> segmentsTotal);
   }
@@ -180,18 +174,6 @@
   private void registerMetric(String metricName, Gauge<?> gauge) {
     if (!context.metricRegistry.getMetrics().containsKey(metricName)) {
       context.metricRegistry.register(metricName, gauge);
-=======
-    // The metrics could already exist as a repair unit will be shared among repair runs
-    if (!context.metricRegistry.getGauges().containsKey(metricNameForDoneSegmentsPerKeyspace)) {
-      context.metricRegistry.register(metricNameForDoneSegmentsPerKeyspace, (Gauge<Float>) ()  -> segmentsDone);
-      context.metricRegistry.register(metricNameForDoneSegments, (Gauge<Integer>) ()  -> (int)segmentsDone);
-      context.metricRegistry.register(
-          metricNameForTotalSegmentsPerKeyspace, (Gauge<Integer>) () -> (int) segmentsTotal);
-      context.metricRegistry.register(metricNameForTotalSegments, (Gauge<Float>) ()  -> segmentsTotal);
-      context.metricRegistry.register(metricNameForRepairProgressPerKeyspace, (Gauge<Float>) ()  -> repairProgress);
-      context.metricRegistry.register(metricNameForRepairProgress, (Gauge<Float>) ()  -> repairProgress);
-
->>>>>>> 67de6429
     }
   }
 
